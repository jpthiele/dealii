/* ---------------------------------------------------------------------
 * $Id$
 *
 * Copyright (C) 2003 - 2013 by the deal.II authors
 *
 * This file is part of the deal.II library.
 *
 * The deal.II library is free software; you can use it, redistribute
 * it, and/or modify it under the terms of the GNU Lesser General
 * Public License as published by the Free Software Foundation; either
 * version 2.1 of the License, or (at your option) any later version.
 * The full text of the license can be found in the file LICENSE at
 * the top level of the deal.II distribution.
 *
 * ---------------------------------------------------------------------

 *
 * Author: Guido Kanschat, University of Heidelberg, 2003
 *         Baerbel Janssen, University of Heidelberg, 2010
 *         Wolfgang Bangerth, Texas A&M University, 2010
 */


// parallel geometric multigrid. work in progress!

// As discussed in the introduction, most of
// this program is copied almost verbatim
// from step-6, which itself is only a slight
// modification of step-5. Consequently, a
// significant part of this program is not
// new if you've read all the material up to
// step-6, and we won't comment on that part
// of the functionality that is
// unchanged. Rather, we will focus on those
// aspects of the program that have to do
// with the multigrid functionality which
// forms the new aspect of this tutorial
// program.

// @sect3{Include files}

// Again, the first few include files
// are already known, so we won't
// comment on them:
#include <deal.II/base/quadrature_lib.h>
#include <deal.II/base/function.h>
#include <deal.II/base/logstream.h>
#include <deal.II/base/utilities.h>

#include <deal.II/lac/constraint_matrix.h>
#include <deal.II/lac/vector.h>
#include <deal.II/lac/full_matrix.h>
#include <deal.II/lac/sparse_matrix.h>
#include <deal.II/lac/solver_cg.h>
#include <deal.II/lac/solver_gmres.h>
#include <deal.II/lac/precondition.h>

#include <deal.II/grid/tria.h>
#include <deal.II/grid/tria_accessor.h>
#include <deal.II/grid/tria_iterator.h>
#include <deal.II/grid/grid_generator.h>
#include <deal.II/grid/grid_out.h>
#include <deal.II/grid/grid_refinement.h>
#include <deal.II/grid/tria_boundary_lib.h>

#include <deal.II/dofs/dof_accessor.h>
#include <deal.II/dofs/dof_tools.h>

#include <deal.II/fe/fe_q.h>
#include <deal.II/fe/fe_values.h>

#include <deal.II/numerics/vector_tools.h>
#include <deal.II/numerics/data_out.h>
#include <deal.II/numerics/error_estimator.h>

#include <deal.II/base/index_set.h>
#include <deal.II/distributed/tria.h>
#include <deal.II/distributed/grid_refinement.h>

#include <deal.II/lac/trilinos_vector.h>
#include <deal.II/lac/trilinos_sparse_matrix.h>
#include <deal.II/lac/trilinos_precondition.h>

// These, now, are the include necessary for
// the multilevel methods. The first two
// declare classes that allow us to enumerate
// degrees of freedom not only on the finest
// mesh level, but also on intermediate
// levels (that's what the MGDoFHandler class
// does) as well as allow to access this
// information (iterators and accessors over
// these cells).
//
// The rest of the include files deals with
// the mechanics of multigrid as a linear
// operator (solver or preconditioner).
#include <deal.II/multigrid/mg_dof_handler.h>
#include <deal.II/multigrid/mg_constrained_dofs.h>
#include <deal.II/multigrid/multigrid.h>
#include <deal.II/multigrid/mg_transfer.h>
#include <deal.II/multigrid/mg_tools.h>
#include <deal.II/multigrid/mg_coarse.h>
#include <deal.II/multigrid/mg_smoother.h>
#include <deal.II/multigrid/mg_matrix.h>

// This is C++:
#include <fstream>
#include <sstream>

// The last step is as in all
// previous programs:
namespace Step50
{
  using namespace dealii;


  // @sect3{The <code>LaplaceProblem</code> class template}

  // This main class is basically the same
  // class as in step-6. As far as member
  // functions is concerned, the only addition
  // is the <code>assemble_multigrid</code>
  // function that assembles the matrices that
  // correspond to the discrete operators on
  // intermediate levels:
  template <int dim>
  class LaplaceProblem
  {
  public:
    LaplaceProblem (const unsigned int deg);
    void run ();

  private:
    void setup_system ();
    void assemble_system ();
    void assemble_multigrid ();
    void solve ();
    void refine_grid ();
    void output_results (const unsigned int cycle) const;

    parallel::distributed::Triangulation<dim>   triangulation;
    FE_Q<dim>            fe;
    DoFHandler<dim>    mg_dof_handler;

    typedef TrilinosWrappers::SparseMatrix matrix_t;
    typedef TrilinosWrappers::MPI::Vector vector_t;

    matrix_t system_matrix;

    IndexSet locally_relevant_set;

    // We need an additional object for the
    // hanging nodes constraints. They are
    // handed to the transfer object in the
    // multigrid. Since we call a compress
    // inside the multigrid these constraints
    // are not allowed to be inhomogeneous so
    // we store them in different ConstraintMatrix
    // objects.
    ConstraintMatrix     hanging_node_constraints;
    ConstraintMatrix     constraints;

    vector_t       solution;
    vector_t       system_rhs;

    const unsigned int degree;

    // The following four objects are the
    // only additional member variables,
    // compared to step-6. They first three
    // represent the
    // operators that act on individual
    // levels of the multilevel hierarchy,
    // rather than on the finest mesh as do
    // the objects above while the last object
    // stores information about the boundary
    // indices on each level and information
    // about indices lying on a refinement
    // edge between two different refinement
    // levels.
    //
    // To facilitate having objects on each
    // level of a multilevel hierarchy,
    // deal.II has the MGLevelObject class
    // template that provides storage for
    // objects on each level. What we need
    // here are matrices on each level, which
    // implies that we also need sparsity
    // patterns on each level. As outlined in
    // the @ref mg_paper, the operators
    // (matrices) that we need are actually
    // twofold: one on the interior of each
    // level, and one at the interface
    // between each level and that part of
    // the domain where the mesh is
    // coarser. In fact, we will need the
    // latter in two versions: for the
    // direction from coarse to fine mesh and
    // from fine to coarse. Fortunately,
    // however, we here have a self-adjoint
    // problem for which one of these is the
    // transpose of the other, and so we only
    // have to build one; we choose the one
    // from coarse to fine.
    MGLevelObject<matrix_t> mg_matrices;
    MGLevelObject<matrix_t> mg_interface_matrices;
    MGConstrainedDoFs                    mg_constrained_dofs;
  };



  // @sect3{Nonconstant coefficients}

  // The implementation of nonconstant
  // coefficients is copied verbatim
  // from step-5 and step-6:

  template <int dim>
  class Coefficient : public Function<dim>
  {
  public:
    Coefficient () : Function<dim>() {}

    virtual double value (const Point<dim>   &p,
                          const unsigned int  component = 0) const;

    virtual void value_list (const std::vector<Point<dim> > &points,
                             std::vector<double>            &values,
                             const unsigned int              component = 0) const;
  };



  template <int dim>
  double Coefficient<dim>::value (const Point<dim> &p,
                                  const unsigned int) const
  {
    if (p.square() < 0.5*0.5)
      return 20;
    else
      return 1;
  }



  template <int dim>
  void Coefficient<dim>::value_list (const std::vector<Point<dim> > &points,
                                     std::vector<double>            &values,
                                     const unsigned int              component) const
  {
    const unsigned int n_points = points.size();

    Assert (values.size() == n_points,
            ExcDimensionMismatch (values.size(), n_points));

    Assert (component == 0,
            ExcIndexRange (component, 0, 1));

    for (unsigned int i=0; i<n_points; ++i)
      values[i] = Coefficient<dim>::value (points[i]);
  }


  // @sect3{The <code>LaplaceProblem</code> class implementation}

  // @sect4{LaplaceProblem::LaplaceProblem}

  // The constructor is left mostly
  // unchanged. We take the polynomial degree
  // of the finite elements to be used as a
  // constructor argument and store it in a
  // member variable.
  //
  // By convention, all adaptively refined
  // triangulations in deal.II never change by
  // more than one level across a face between
  // cells. For our multigrid algorithms,
  // however, we need a slightly stricter
  // guarantee, namely that the mesh also does
  // not change by more than refinement level
  // across vertices that might connect two
  // cells. In other words, we must prevent the
  // following situation:
  //
  // @image html limit_level_difference_at_vertices.png ""
  //
  // This is achieved by passing the
  // Triangulation::limit_level_difference_at_vertices
  // flag to the constructor of the
  // triangulation class.
  template <int dim>
  LaplaceProblem<dim>::LaplaceProblem (const unsigned int degree)
    :
    triangulation (MPI_COMM_WORLD,Triangulation<dim>::
                   limit_level_difference_at_vertices,
                   parallel::distributed::Triangulation<dim>::construct_multigrid_hierarchy),
    fe (degree),
    mg_dof_handler (triangulation),
    degree(degree)
  {
    if (Utilities::MPI::this_mpi_process(MPI_COMM_WORLD)!=0)
      deallog.depth_console(0);
  }



  // @sect4{LaplaceProblem::setup_system}

  // The following function extends what the
  // corresponding one in step-6 did. The top
  // part, apart from the additional output,
  // does the same:
  template <int dim>
  void LaplaceProblem<dim>::setup_system ()
  {
    mg_dof_handler.distribute_dofs (fe);
    mg_dof_handler.distribute_mg_dofs (fe);


    // Here we output not only the
    // degrees of freedom on the finest
    // level, but also in the
    // multilevel structure
    deallog << "Number of degrees of freedom: "
            << mg_dof_handler.n_dofs();

    for (unsigned int l=0; l<triangulation.n_global_levels(); ++l)
      deallog << "   " << 'L' << l << ": "
              << mg_dof_handler.n_dofs(l);
    deallog  << std::endl;

    DoFTools::extract_locally_relevant_dofs (mg_dof_handler,
                                             locally_relevant_set);


    //solution.reinit (mg_dof_handler.n_dofs());
    //system_rhs.reinit (mg_dof_handler.n_dofs());
    solution.reinit(mg_dof_handler.locally_owned_dofs(), MPI_COMM_WORLD);
    system_rhs.reinit(mg_dof_handler.locally_owned_dofs(), MPI_COMM_WORLD);

    // But it starts to be a wee bit different
    // here, although this still doesn't have
    // anything to do with multigrid
    // methods. step-6 took care of boundary
    // values and hanging nodes in a separate
    // step after assembling the global matrix
    // from local contributions. This works,
    // but the same can be done in a slightly
    // simpler way if we already take care of
    // these constraints at the time of copying
    // local contributions into the global
    // matrix. To this end, we here do not just
    // compute the constraints do to hanging
    // nodes, but also due to zero boundary
    // conditions. We will
    // use this set of constraints later on to
    // help us copy local contributions
    // correctly into the global linear system
    // right away, without the need for a later
    // clean-up stage:
    constraints.reinit (locally_relevant_set);
    hanging_node_constraints.reinit (locally_relevant_set);
    DoFTools::make_hanging_node_constraints (mg_dof_handler, hanging_node_constraints);
    DoFTools::make_hanging_node_constraints (mg_dof_handler, constraints);

    typename FunctionMap<dim>::type      dirichlet_boundary;
    ZeroFunction<dim>                    homogeneous_dirichlet_bc (1);
    dirichlet_boundary[0] = &homogeneous_dirichlet_bc;
    VectorTools::interpolate_boundary_values (mg_dof_handler,
                                              dirichlet_boundary,
                                              constraints);
    constraints.close ();
    hanging_node_constraints.close ();

    CompressedSimpleSparsityPattern csp(mg_dof_handler.n_dofs(), mg_dof_handler.n_dofs());
    DoFTools::make_sparsity_pattern (mg_dof_handler, csp, constraints);
    system_matrix.reinit (mg_dof_handler.locally_owned_dofs(), csp, MPI_COMM_WORLD, true);

    // The multigrid constraints have to be
    // initialized. They need to know about
    // the boundary values as well, so we
    // pass the <code>dirichlet_boundary</code>
    // here as well.
    mg_constrained_dofs.clear();
    mg_constrained_dofs.initialize(mg_dof_handler, dirichlet_boundary);


    // Now for the things that concern the
    // multigrid data structures. First, we
    // resize the multilevel objects to hold
    // matrices and sparsity patterns for every
    // level. The coarse level is zero (this is
    // mandatory right now but may change in a
    // future revision). Note that these
    // functions take a complete, inclusive
    // range here (not a starting index and
    // size), so the finest level is
    // <code>n_levels-1</code>.  We first have
    // to resize the container holding the
    // SparseMatrix classes, since they have to
    // release their SparsityPattern before the
    // can be destroyed upon resizing.
    const unsigned int n_levels = triangulation.n_global_levels();

    mg_interface_matrices.resize(0, n_levels-1);
    mg_interface_matrices.clear ();
    mg_matrices.resize(0, n_levels-1);
    mg_matrices.clear ();

    // Now, we have to provide a matrix on each
    // level. To this end, we first use the
    // MGTools::make_sparsity_pattern function
    // to first generate a preliminary
    // compressed sparsity pattern on each
    // level (see the @ref Sparsity module for
    // more information on this topic) and then
    // copy it over to the one we really
    // want. The next step is to initialize
    // both kinds of level matrices with these
    // sparsity patterns.
    //
    // It may be worth pointing out that the
    // interface matrices only have entries for
    // degrees of freedom that sit at or next
    // to the interface between coarser and
    // finer levels of the mesh. They are
    // therefore even sparser than the matrices
    // on the individual levels of our
    // multigrid hierarchy. If we were more
    // concerned about memory usage (and
    // possibly the speed with which we can
    // multiply with these matrices), we should
    // use separate and different sparsity
    // patterns for these two kinds of
    // matrices.
    for (unsigned int level=0; level<n_levels; ++level)
      {
        CompressedSparsityPattern csp;
        csp.reinit(mg_dof_handler.n_dofs(level),
                   mg_dof_handler.n_dofs(level));
        MGTools::make_sparsity_pattern(mg_dof_handler, csp, level);

        mg_matrices[level].reinit(mg_dof_handler.locally_owned_mg_dofs(level),
                                  mg_dof_handler.locally_owned_mg_dofs(level),
                                  csp,
                                  MPI_COMM_WORLD, true);

        mg_interface_matrices[level].reinit(mg_dof_handler.locally_owned_mg_dofs(level),
                                            mg_dof_handler.locally_owned_mg_dofs(level),
                                            csp,
                                            MPI_COMM_WORLD, true);
      }
  }


  // @sect4{LaplaceProblem::assemble_system}

  // The following function assembles the
  // linear system on the finest level of the
  // mesh. It is almost exactly the same as in
  // step-6, with the exception that we don't
  // eliminate hanging nodes and boundary
  // values after assembling, but while copying
  // local contributions into the global
  // matrix. This is not only simpler but also
  // more efficient for large problems.
  //
  // This latter trick is something that only
  // found its way into deal.II over time and
  // wasn't used in the initial version of this
  // tutorial program. There is, however, a
  // discussion of this function in the
  // introduction of step-27.
  template <int dim>
  void LaplaceProblem<dim>::assemble_system ()
  {
    const QGauss<dim>  quadrature_formula(degree+1);

    FEValues<dim> fe_values (fe, quadrature_formula,
                             update_values    |  update_gradients |
                             update_quadrature_points  |  update_JxW_values);

    const unsigned int   dofs_per_cell = fe.dofs_per_cell;
    const unsigned int   n_q_points    = quadrature_formula.size();

    FullMatrix<double>   cell_matrix (dofs_per_cell, dofs_per_cell);
    Vector<double>       cell_rhs (dofs_per_cell);

<<<<<<< HEAD
    std::vector<types::global_dof_indices> local_dof_indices (dofs_per_cell);
=======
    std::vector<types::global_dof_index> local_dof_indices (dofs_per_cell);
>>>>>>> bc8dc4fc

    const Coefficient<dim> coefficient;
    std::vector<double>    coefficient_values (n_q_points);

    typename DoFHandler<dim>::active_cell_iterator
    cell = mg_dof_handler.begin_active(),
    endc = mg_dof_handler.end();
    for (; cell!=endc; ++cell)
      if (cell->is_locally_owned())
        {
          cell_matrix = 0;
          cell_rhs = 0;

          fe_values.reinit (cell);

          coefficient.value_list (fe_values.get_quadrature_points(),
                                  coefficient_values);

          for (unsigned int q_point=0; q_point<n_q_points; ++q_point)
            for (unsigned int i=0; i<dofs_per_cell; ++i)
              {
                for (unsigned int j=0; j<dofs_per_cell; ++j)
                  cell_matrix(i,j) += (coefficient_values[q_point] *
                                       fe_values.shape_grad(i,q_point) *
                                       fe_values.shape_grad(j,q_point) *
                                       fe_values.JxW(q_point));

                cell_rhs(i) += (fe_values.shape_value(i,q_point) *
                                1.0 *
                                fe_values.JxW(q_point));
              }

          cell->get_dof_indices (local_dof_indices);
          constraints.distribute_local_to_global (cell_matrix, cell_rhs,
                                                  local_dof_indices,
                                                  system_matrix, system_rhs);
        }

    system_matrix.compress(VectorOperation::add);
    system_rhs.compress(VectorOperation::add);
  }


  // @sect4{LaplaceProblem::assemble_multigrid}

  // The next function is the one that builds
  // the linear operators (matrices) that
  // define the multigrid method on each level
  // of the mesh. The integration core is the
  // same as above, but the loop below will go
  // over all existing cells instead of just
  // the active ones, and the results must be
  // entered into the correct matrix. Note also
  // that since we only do multilevel
  // preconditioning, no right-hand side needs
  // to be assembled here.
  //
  // Before we go there, however, we have to
  // take care of a significant amount of book
  // keeping:
  template <int dim>
  void LaplaceProblem<dim>::assemble_multigrid ()
  {
    QGauss<dim>  quadrature_formula(1+degree);

    FEValues<dim> fe_values (fe, quadrature_formula,
                             update_values   | update_gradients |
                             update_quadrature_points | update_JxW_values);

    const unsigned int   dofs_per_cell   = fe.dofs_per_cell;
    const unsigned int   n_q_points      = quadrature_formula.size();

    FullMatrix<double>   cell_matrix (dofs_per_cell, dofs_per_cell);

<<<<<<< HEAD
    std::vector<types::global_dof_indices> local_dof_indices (dofs_per_cell);
=======
    std::vector<types::global_dof_index> local_dof_indices (dofs_per_cell);
>>>>>>> bc8dc4fc

    const Coefficient<dim> coefficient;
    std::vector<double>    coefficient_values (n_q_points);

    // Next a few things that are specific to building the multigrid
    // data structures (since we only need them in the current
    // function, rather than also elsewhere, we build them here
    // instead of the <code>setup_system</code> function). Some of the
    // following may be a bit obscure if you're not familiar with the
    // algorithm actually implemented in deal.II to support multilevel
    // algorithms on adaptive meshes; if some of the things below seem
    // strange, take a look at the @ref mg_paper.
    //
    // Our first job is to identify those degrees of freedom on each
    // level that are located on interfaces between adaptively refined
    // levels, and those that lie on the interface but also on the
    // exterior boundary of the domain. As in many other parts of the
    // library, we do this by using Boolean masks, i.e. vectors of
    // Booleans each element of which indicates whether the
    // corresponding degree of freedom index is an interface DoF or
    // not. The <code>MGConstraints</code> already computed the
    // information for us when we called initialize in
    // <code>setup_system()</code>.
    std::vector<std::vector<bool> > interface_dofs
      = mg_constrained_dofs.get_refinement_edge_indices ();
    std::vector<std::vector<bool> > boundary_interface_dofs
      = mg_constrained_dofs.get_refinement_edge_boundary_indices ();

    // The indices just identified will later be used to decide where
    // the assembled value has to be added into on each level.  On the
    // other hand, we also have to impose zero boundary conditions on
    // the external boundary of each level. But this the
    // <code>MGConstraints</code> knows it. So we simply ask for them
    // by calling <code>get_boundary_indices ()</code>.  The third
    // step is to construct constraints on all those degrees of
    // freedom: their value should be zero after each application of
    // the level operators. To this end, we construct ConstraintMatrix
    // objects for each level, and add to each of these constraints
    // for each degree of freedom. Due to the way the ConstraintMatrix
    // stores its data, the function to add a constraint on a single
    // degree of freedom and force it to be zero is called
    // Constraintmatrix::add_line(); doing so for several degrees of
    // freedom at once can be done using
    // Constraintmatrix::add_lines():
    std::vector<ConstraintMatrix> boundary_constraints (triangulation.n_global_levels());
    std::vector<ConstraintMatrix> boundary_interface_constraints (triangulation.n_global_levels());
    for (unsigned int level=0; level<triangulation.n_global_levels(); ++level)
      {
        boundary_constraints[level].add_lines (interface_dofs[level]);
        boundary_constraints[level].add_lines (mg_constrained_dofs.get_boundary_indices()[level]);
        boundary_constraints[level].close ();

        boundary_interface_constraints[level]
        .add_lines (boundary_interface_dofs[level]);
        boundary_interface_constraints[level].close ();
      }

    // Now that we're done with most of our preliminaries, let's start
    // the integration loop. It looks mostly like the loop in
    // <code>assemble_system</code>, with two exceptions: (i) we don't
    // need a right hand side, and more significantly (ii) we don't
    // just loop over all active cells, but in fact all cells, active
    // or not. Consequently, the correct iterator to use is
    // MGDoFHandler::cell_iterator rather than
    // MGDoFHandler::active_cell_iterator. Let's go about it:
    typename DoFHandler<dim>::cell_iterator cell = mg_dof_handler.begin(),
                                            endc = mg_dof_handler.end();

    for (; cell!=endc; ++cell)
      if (cell->level_subdomain_id()==triangulation.locally_owned_subdomain())
        {
          cell_matrix = 0;
          fe_values.reinit (cell);

          coefficient.value_list (fe_values.get_quadrature_points(),
                                  coefficient_values);

          for (unsigned int q_point=0; q_point<n_q_points; ++q_point)
            for (unsigned int i=0; i<dofs_per_cell; ++i)
              for (unsigned int j=0; j<dofs_per_cell; ++j)
                cell_matrix(i,j) += (coefficient_values[q_point] *
                                     fe_values.shape_grad(i,q_point) *
                                     fe_values.shape_grad(j,q_point) *
                                     fe_values.JxW(q_point));

          // The rest of the assembly is again slightly
          // different. This starts with a gotcha that is easily
          // forgotten: The indices of global degrees of freedom we
          // want here are the ones for current level, not for the
          // global matrix. We therefore need the function
          // MGDoFAccessorLLget_mg_dof_indices, not
          // MGDoFAccessor::get_dof_indices as used in the assembly of
          // the global system:
          cell->get_mg_dof_indices (local_dof_indices);

          // Next, we need to copy local contributions into the level
          // objects. We can do this in the same way as in the global
          // assembly, using a constraint object that takes care of
          // constrained degrees (which here are only boundary nodes,
          // as the individual levels have no hanging node
          // constraints). Note that the
          // <code>boundary_constraints</code> object makes sure that
          // the level matrices contains no contributions from degrees
          // of freedom at the interface between cells of different
          // refinement level.
          boundary_constraints[cell->level()]
          .distribute_local_to_global (cell_matrix,
                                       local_dof_indices,
                                       mg_matrices[cell->level()]);

          // The next step is again slightly more obscure (but
          // explained in the @ref mg_paper): We need the remainder of
          // the operator that we just copied into the
          // <code>mg_matrices</code> object, namely the part on the
          // interface between cells at the current level and cells
          // one level coarser. This matrix exists in two directions:
          // for interior DoFs (index $i$) of the current level to
          // those sitting on the interface (index $j$), and the other
          // way around. Of course, since we have a symmetric
          // operator, one of these matrices is the transpose of the
          // other.
          //
          // The way we assemble these matrices is as follows: since
          // the are formed from parts of the local contributions, we
          // first delete all those parts of the local contributions
          // that we are not interested in, namely all those elements
          // of the local matrix for which not $i$ is an interface DoF
          // and $j$ is not. The result is one of the two matrices
          // that we are interested in, and we then copy it into the
          // <code>mg_interface_matrices</code> object. The
          // <code>boundary_interface_constraints</code> object at the
          // same time makes sure that we delete contributions from
          // all degrees of freedom that are not only on the interface
          // but also on the external boundary of the domain.
          //
          // The last part to remember is how to get the other
          // matrix. Since it is only the transpose, we will later (in
          // the <code>solve()</code> function) be able to just pass
          // the transpose matrix where necessary.
          for (unsigned int i=0; i<dofs_per_cell; ++i)
            for (unsigned int j=0; j<dofs_per_cell; ++j)
              if ( !(interface_dofs[cell->level()][local_dof_indices[i]]==true &&
                     interface_dofs[cell->level()][local_dof_indices[j]]==false))
                cell_matrix(i,j) = 0;

          boundary_interface_constraints[cell->level()]
          .distribute_local_to_global (cell_matrix,
                                       local_dof_indices,
                                       mg_interface_matrices[cell->level()]);
        }

    for (unsigned int i=0; i<triangulation.n_global_levels(); ++i)
      {
        mg_matrices[i].compress(VectorOperation::add);
        mg_interface_matrices[i].compress(VectorOperation::add);
      }
  }



  // @sect4{LaplaceProblem::solve}

  // This is the other function that is significantly different in
  // support of the multigrid solver (or, in fact, the preconditioner
  // for which we use the multigrid method).
  //
  // Let us start out by setting up two of the components of
  // multilevel methods: transfer operators between levels, and a
  // solver on the coarsest level. In finite element methods, the
  // transfer operators are derived from the finite element function
  // spaces involved and can often be computed in a generic way
  // independent of the problem under consideration. In that case, we
  // can use the MGTransferPrebuilt class that, given the constraints
  // on the global level and an MGDoFHandler object computes the
  // matrices corresponding to these transfer operators.
  //
  // The second part of the following lines deals with the coarse grid
  // solver. Since our coarse grid is very coarse indeed, we decide
  // for a direct solver (a Householder decomposition of the coarsest
  // level matrix), even if its implementation is not particularly
  // sophisticated. If our coarse mesh had many more cells than the
  // five we have here, something better suited would obviously be
  // necessary here.
  template <int dim>
  void LaplaceProblem<dim>::solve ()
  {

    // Create the object that deals with the transfer between
    // different refinement levels. We need to pass it the hanging
    // node constraints.
    MGTransferPrebuilt<vector_t> mg_transfer(hanging_node_constraints, mg_constrained_dofs);
    // Now the prolongation matrix has to be built.  This matrix needs
    // to take the boundary values on each level into account and
    // needs to know about the indices at the refinement edges. The
    // <code>MGConstraints</code> knows about that so pass it as an
    // argument.
    mg_transfer.build_matrices(mg_dof_handler);

    matrix_t &coarse_matrix = mg_matrices[0];
    //coarse_matrix.copy_from (mg_matrices[0]);
    //MGCoarseGridHouseholder<double,vector_t> coarse_grid_solver;
    //coarse_grid_solver.initialize (coarse_matrix);

    SolverControl coarse_solver_control (1000, 1e-10, false, false);
    SolverGMRES<vector_t> coarse_solver(coarse_solver_control);
    PreconditionIdentity id;
    MGCoarseGridLACIteration<SolverGMRES<vector_t>,vector_t> coarse_grid_solver(coarse_solver,
        coarse_matrix,
        id);

    // The next component of a multilevel solver or preconditioner is
    // that we need a smoother on each level. A common choice for this
    // is to use the application of a relaxation method (such as the
    // SOR, Jacobi or Richardson method). The MGSmootherPrecondition
    // class provides support for this kind of smoother. Here, we opt
    // for the application of a single SOR iteration. To this end, we
    // define an appropriate <code>typedef</code> and then setup a
    // smoother object.
    //
    // The last step is to initialize the smoother object with our
    // level matrices and to set some smoothing parameters.  The
    // <code>initialize()</code> function can optionally take
    // additional arguments that will be passed to the smoother object
    // on each level. In the current case for the SOR smoother, this
    // could, for example, include a relaxation parameter. However, we
    // here leave these at their default values. The call to
    // <code>set_steps()</code> indicates that we will use two pre-
    // and two post-smoothing steps on each level; to use a variable
    // number of smoother steps on different levels, more options can
    // be set in the constructor call to the <code>mg_smoother</code>
    // object.
    //
    // The last step results from the fact that
    // we use the SOR method as a smoother -
    // which is not symmetric - but we use the
    // conjugate gradient iteration (which
    // requires a symmetric preconditioner)
    // below, we need to let the multilevel
    // preconditioner make sure that we get a
    // symmetric operator even for nonsymmetric
    // smoothers:
    typedef TrilinosWrappers::PreconditionJacobi Smoother;
    MGSmootherPrecondition<matrix_t, Smoother, vector_t> mg_smoother;
    mg_smoother.initialize(mg_matrices);
    mg_smoother.set_steps(2);
    //mg_smoother.set_symmetric(false);

    // The next preparatory step is that we
    // must wrap our level and interface
    // matrices in an object having the
    // required multiplication functions. We
    // will create two objects for the
    // interface objects going from coarse to
    // fine and the other way around; the
    // multigrid algorithm will later use the
    // transpose operator for the latter
    // operation, allowing us to initialize
    // both up and down versions of the
    // operator with the matrices we already
    // built:
    MGMatrix<matrix_t,vector_t> mg_matrix(&mg_matrices);
    MGMatrix<matrix_t,vector_t> mg_interface_up(&mg_interface_matrices);
    MGMatrix<matrix_t,vector_t> mg_interface_down(&mg_interface_matrices);

    // Now, we are ready to set up the
    // V-cycle operator and the
    // multilevel preconditioner.
    Multigrid<vector_t > mg(mg_dof_handler,
                            mg_matrix,
                            coarse_grid_solver,
                            mg_transfer,
                            mg_smoother,
                            mg_smoother);
    //mg.set_debug(6);
    mg.set_edge_matrices(mg_interface_down, mg_interface_up);

    PreconditionMG<dim, vector_t, MGTransferPrebuilt<vector_t> >
    preconditioner(mg_dof_handler, mg, mg_transfer);

    // With all this together, we can finally
    // get about solving the linear system in
    // the usual way:
    SolverControl solver_control (500, 1e-8*system_rhs.l2_norm(), false);
    SolverCG<vector_t>    cg (solver_control);

    solution = 0;

    if (false)
      {
        // code to optionally compare to Trilinos ML
        TrilinosWrappers::PreconditionAMG prec;

        TrilinosWrappers::PreconditionAMG::AdditionalData Amg_data;
        //    Amg_data.constant_modes = constant_modes;
        Amg_data.elliptic = true;
        Amg_data.higher_order_elements = true;
        Amg_data.smoother_sweeps = 2;
        Amg_data.aggregation_threshold = 0.02;
        // Amg_data.symmetric = true;

        prec.initialize (system_matrix,
                         Amg_data);
        cg.solve (system_matrix, solution, system_rhs,
                  prec);
      }
    else
      {
        cg.solve (system_matrix, solution, system_rhs,
                  preconditioner);
      }

    constraints.distribute (solution);
  }



  // @sect4{Postprocessing}

  // The following two functions postprocess a
  // solution once it is computed. In
  // particular, the first one refines the mesh
  // at the beginning of each cycle while the
  // second one outputs results at the end of
  // each such cycle. The functions are almost
  // unchanged from those in step-6, with the
  // exception of two minor differences: The
  // KellyErrorEstimator::estimate function
  // wants an argument of type DoFHandler, not
  // MGDoFHandler, and so we have to cast from
  // derived to base class; and we generate
  // output in VTK format, to use the more
  // modern visualization programs available
  // today compared to those that were
  // available when step-6 was written.
  template <int dim>
  void LaplaceProblem<dim>::refine_grid ()
  {
    Vector<float> estimated_error_per_cell (triangulation.n_active_cells());

    TrilinosWrappers::MPI::Vector temp_solution;
    temp_solution.reinit(locally_relevant_set, MPI_COMM_WORLD);
    temp_solution = solution;

    KellyErrorEstimator<dim>::estimate (static_cast<DoFHandler<dim>&>(mg_dof_handler),
                                        QGauss<dim-1>(3),
                                        typename FunctionMap<dim>::type(),
                                        temp_solution,
                                        estimated_error_per_cell);
    parallel::distributed::GridRefinement::
    refine_and_coarsen_fixed_fraction (triangulation,
                                       estimated_error_per_cell,
                                       0.3, 0.03);
    triangulation.execute_coarsening_and_refinement ();
  }



  template <int dim>
  void LaplaceProblem<dim>::output_results (const unsigned int cycle) const
  {
    DataOut<dim> data_out;

    TrilinosWrappers::MPI::Vector temp_solution;
    temp_solution.reinit(locally_relevant_set, MPI_COMM_WORLD);
    temp_solution = solution;


    TrilinosWrappers::MPI::Vector temp = solution;
    system_matrix.residual(temp,solution,system_rhs);
    TrilinosWrappers::MPI::Vector res_ghosted = temp_solution;
    res_ghosted = temp;

    data_out.attach_dof_handler (mg_dof_handler);
    data_out.add_data_vector (temp_solution, "solution");
    data_out.add_data_vector (res_ghosted, "res");
    Vector<float> subdomain (triangulation.n_active_cells());
    for (unsigned int i=0; i<subdomain.size(); ++i)
      subdomain(i) = triangulation.locally_owned_subdomain();
    data_out.add_data_vector (subdomain, "subdomain");

    data_out.build_patches (3);

    const std::string filename = ("solution-" +
                                  Utilities::int_to_string (cycle, 5) +
                                  "." +
                                  Utilities::int_to_string
                                  (triangulation.locally_owned_subdomain(), 4) +
                                  ".vtu");
    std::ofstream output (filename.c_str());
    data_out.write_vtu (output);

    if (Utilities::MPI::this_mpi_process(MPI_COMM_WORLD) == 0)
      {
        std::vector<std::string> filenames;
        for (unsigned int i=0; i<Utilities::MPI::n_mpi_processes(MPI_COMM_WORLD); ++i)
          filenames.push_back (std::string("solution-") +
                               Utilities::int_to_string (cycle, 5) +
                               "." +
                               Utilities::int_to_string(i, 4) +
                               ".vtu");
        const std::string
        pvtu_master_filename = ("solution-" +
                                Utilities::int_to_string (cycle, 5) +
                                ".pvtu");
        std::ofstream pvtu_master (pvtu_master_filename.c_str());
        data_out.write_pvtu_record (pvtu_master, filenames);

        const std::string
        visit_master_filename = ("solution-" +
                                 Utilities::int_to_string (cycle, 5) +
                                 ".visit");
        std::ofstream visit_master (visit_master_filename.c_str());
        data_out.write_visit_record (visit_master, filenames);
      }
  }


  // @sect4{LaplaceProblem::run}

  // Like several of the functions above, this
  // is almost exactly a copy of of the
  // corresponding function in step-6. The only
  // difference is the call to
  // <code>assemble_multigrid</code> that takes
  // care of forming the matrices on every
  // level that we need in the multigrid
  // method.
  template <int dim>
  void LaplaceProblem<dim>::run ()
  {
    for (unsigned int cycle=0; cycle<13; ++cycle)
      {
        deallog << "Cycle " << cycle << ':' << std::endl;

        if (cycle == 0)
          {
            GridGenerator::hyper_cube (triangulation);

            triangulation.refine_global (3);
          }
        else
          refine_grid ();

        deallog << "   Number of active cells:       "
                << triangulation.n_global_active_cells()
                << std::endl;

        setup_system ();

        deallog << "   Number of degrees of freedom: "
                << mg_dof_handler.n_dofs()
                << " (by level: ";
        for (unsigned int level=0; level<triangulation.n_global_levels(); ++level)
          deallog << mg_dof_handler.n_dofs(level)
                  << (level == triangulation.n_global_levels()-1
                      ? ")" : ", ");
        deallog << std::endl;

        assemble_system ();
        assemble_multigrid ();

        solve ();
        output_results (cycle);
      }
  }
}


// @sect3{The main() function}
//
// This is again the same function as
// in step-6:
int main (int argc, char *argv[])
{
  dealii::Utilities::MPI::MPI_InitFinalize mpi_initialization(argc, argv);

  try
    {
      using namespace dealii;
      using namespace Step50;

      LaplaceProblem<2> laplace_problem(1);
      laplace_problem.run ();
    }
  catch (std::exception &exc)
    {
      std::cerr << std::endl << std::endl
                << "----------------------------------------------------"
                << std::endl;
      std::cerr << "Exception on processing: " << std::endl
                << exc.what() << std::endl
                << "Aborting!" << std::endl
                << "----------------------------------------------------"
                << std::endl;

      return 1;
    }
  catch (...)
    {
      std::cerr << std::endl << std::endl
                << "----------------------------------------------------"
                << std::endl;
      std::cerr << "Unknown exception!" << std::endl
                << "Aborting!" << std::endl
                << "----------------------------------------------------"
                << std::endl;
      return 1;
    }

  return 0;
}<|MERGE_RESOLUTION|>--- conflicted
+++ resolved
@@ -486,11 +486,7 @@
     FullMatrix<double>   cell_matrix (dofs_per_cell, dofs_per_cell);
     Vector<double>       cell_rhs (dofs_per_cell);
 
-<<<<<<< HEAD
-    std::vector<types::global_dof_indices> local_dof_indices (dofs_per_cell);
-=======
     std::vector<types::global_dof_index> local_dof_indices (dofs_per_cell);
->>>>>>> bc8dc4fc
 
     const Coefficient<dim> coefficient;
     std::vector<double>    coefficient_values (n_q_points);
@@ -565,11 +561,7 @@
 
     FullMatrix<double>   cell_matrix (dofs_per_cell, dofs_per_cell);
 
-<<<<<<< HEAD
-    std::vector<types::global_dof_indices> local_dof_indices (dofs_per_cell);
-=======
     std::vector<types::global_dof_index> local_dof_indices (dofs_per_cell);
->>>>>>> bc8dc4fc
 
     const Coefficient<dim> coefficient;
     std::vector<double>    coefficient_values (n_q_points);
