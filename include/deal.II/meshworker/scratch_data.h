// ---------------------------------------------------------------------
//
// Copyright (C) 2019 by the deal.II authors
//
// This file is part of the deal.II library.
//
// The deal.II library is free software; you can use it, redistribute
// it, and/or modify it under the terms of the GNU Lesser General
// Public License as published by the Free Software Foundation; either
// version 2.1 of the License, or (at your option) any later version.
// The full text of the license can be found in the file LICENSE.md at
// the top level directory of deal.II.
//
// ---------------------------------------------------------------------

#ifndef dealii_meshworker_scratch_data_h
#define dealii_meshworker_scratch_data_h

#include <deal.II/base/config.h>

#include <deal.II/algorithms/general_data_storage.h>

#include <deal.II/differentiation/ad.h>

#include <deal.II/fe/fe_values.h>
#include <deal.II/fe/mapping_q1.h>

#include <boost/any.hpp>

#include <algorithm>
#include <map>
#include <vector>

DEAL_II_NAMESPACE_OPEN

namespace MeshWorker
{
  namespace internal
  {
    /**
     * Alias used to deduce the OutputType when asking for values or gradients
     * of shape functions multiplied with the given @p NumberType.
     */
    template <int dim, int spacedim, typename NumberType, typename Extractor>
    using OutputType = typename FEValuesViews::View<dim, spacedim, Extractor>::
      template OutputType<NumberType>;
  } // namespace internal

  /**
   * A helper class to simplify the parallel assembly of linear and non-linear
   * problems, and the evaluation of finite element fields.
   *
   * This class is a drop in ScratchData to use with the WorkStream::run()
   * function and with the MeshWorker::mesh_loop function().
   *
   * The ScratchData class has three main goals:
   * - to create FEValues, FEFaceValues, and FESubfaceValues for the current
   *   cell and for its neighbor cell *on demand* (only if they are
   *   necessary for the algorithm provided by the user), and to provide a
   *   uniform interface to access the FEValues objects when assembling cell,
   *   face, or subface contributions
   * - to store arbitrary data types (or references to arbitrary data types),
   *   that can be retrieved by name (for example, when the assembly needs to
   *   make reference to other objects such as previous time steps' solution
   *   vectors, previous nonlinear iteration vectors, geometry descriptions,
   *   etc.) in an object of type
   * - to provide a reasonable interface for those use cases where the user may
   *   need temporary vectors of data at quadrature points, allowing the
   *   construction of these temporaries *on demand*, and easy access to
   *   values, gradients, etc., of already computed solution vectors.
   *
   * The methods in
   * @ref CurrentCellMethods
   * initialize on demand internal FEValues,
   * FEFaceValues, and FESubfaceValues objects on the current cell, allowing the
   * use of this class as a single substitute for three different objects used
   * to integrate and query finite element values on cells, faces, and subfaces.
   *
   * Similarly, the methods in
   * @ref NeighborCellMethods
   * initialize on demand
   * (different) internal FEValues, FEFaceValues, and FESubfaceValues, on
   * neighbor cells, allowing the use of this class also as a single substitute
   * for the additional three objects you would typically need to integrate on
   * the neighbor cell, and on its faces and subfaces (for example, in
   * discontinuous Galerkin methods).
   *
   * If you need to retrieve values or gradients of finite element solution
<<<<<<< HEAD
   * vectors, on the cell, face, or subface that has just beeing initialized
   * with one of the functions in
   * @ref CurrentCellMethods,
   * you can use the
   * methods in
   * @ref CurrentCellEvaluation.
=======
   * vectors, on the cell, face, or subface that has just been initialized
   * with one of the functions in @ref CurrentCellMethods, you can use the
   * methods in @ref CurrentCellEvaluation.
>>>>>>> 0928b4e3
   *
   * An example usage for this class is given by the following snippet of code:
   *
   * @code
   * ScratchData<dim,spacedim> scratch(fe,
   *                                   cell_quadrature,
   *                                   update_values | update_gradients);
   *
   * FEValuesExtractors::Vector velocity(0);
   * FEValuesExtractors::Scalar pressure(dim);
   *
   * ...
   *
   * for(const auto &cell : dof_handler.active_cell_iterators())
   * {
   *    const auto &fe_values = scratch.reinit(cell);
   *    scratch.extract_local_dof_values("current_solution",
   *                                     current_solution);
   *
   *    scratch.extract_local_dof_values("previous_solution",
   *                                     previous_solution);
   *
   *    const auto &local_solution_values =
   *          scratch.get_local_dof_values("current_solution",
   *                                       current_solution);
   *
   *    const auto &local_previous_solution_values =
   *          scratch.get_local_dof_values("previous_solution",
   *                                       previous_solution);
   *
   *    const auto &previous_solution_values_velocity =
   *          scratch.get_values("previous_solution", velocity);
   *    const auto &previous_solution_values_pressure =
   *          scratch.get_values("previous_solution", pressure);
   *
   *    const auto &solution_values_velocity =
   *          scratch.get_values("solution", velocity);
   *    const auto &solution_values_pressure =
   *          scratch.get_values("solution", pressure);
   *
   *    const auto &solution_symmetric_gradients_velocity =
   *          scratch.get_symmetric_gradients("solution", velocity);
   *
   *    // Do something with the above.
   * }
   * @endcode
   *
   * The order in which you call functions of this class matters: if you call
   * the ScratchData::reinit() function that takes an active cell iterator,
   * then subsequent calls to methods that internally need an FEValuesBase
   * object will use the internal FEValues object initialized with the given
   * cell to perform their calculations. On the other hand, if you have called
   * the ScratchData::reinit() method that also takes a face index, all
   * subsequent calls to methods that need an FEValuesBase object, will use an
   * internally stored FEFaceValues object, initialized with the cell and face
   * index passed to the ScratchData::reinit() function. The same applies for
   * the ScratchData::reinit() method that takes three arguments: the cell, the
   * face index, and the subface index.
   *
   * The user code should be structured without interleaving work on cells and
   * work on faces.
   *
   * Consider, for example, the following snippet of code:
   *
   * @code
   * ScratchData<dim,spacedim> scratch(...);
   * FEValuesExtractors::Scalar temperature(0);
   *
   * for(const auto &cell : dof_handler.active_cell_iterators())
   * {
   *   const auto &fe_values = scratch.reinit(cell);
   *   const auto &local_dof_values =
   *         scratch.extract_local_dof_values("solution", solution);
   *
   *   // This will contain all values of the temperature on the cell
   *   // quadrature points
   *   const auto &solution_values_cell =
   *         scratch.get_values("solution", temperature);
   *
   *   // Do something with values on the cell
   *   ...
   *
   *   // Now start working on the faces
   *   for(unsigned int f=0; f<GeometryInfo<dim>::faces_per_cell; ++f)
   *   {
   *      const auto &fe_face_values = scratch.reinit(cell, f);
   *
   *      // Now we'll have access to the values of the temperature on the faces
   *      const auto &solution_values_face =
   *            scratch.get_values("solution", temperature);
   *
   *      // Notice how the function call is the same, but the result depends
   *      // on what was the last reinit() function that was called. In this
   *      // case, we called reinit(cell, f), triggering internal work on
   *      // faces.
   *   }
   *
   *   // At this point, we would like to go back and work on cells,
   *   // for example querying the values of the gradients:
   *   const auto &solution_gradients =
   *         scratch.get_gradients("solution", temperature);
   *
   *   // This assertion would be triggered in debug mode
   *   AssertDimension(solution_gradients.size(), quadrature_cell.size());
   *
   *   // However, with the above call the content of solution_gradients is the
   *   // gradient of the temperature on the quadrature points of the last face
   *   // visited in the previous loop.
   *   // If you really want to have the values of the gradients on the cell,
   *   // at this point your only option is to call
   *   scratch.reinit(cell);
   *
   *   // (again) before querying for the gradients:
   *   const auto &solution_gradients_cell =
   *         scratch.get_gradients("solution", temperature);
   *
   *   // The call to reinit(cell), however, is an expensive one. You
   *   // should make sure you only call it once per cell by grouping together
   *   // all queries that concern cells in the same place (right after you
   *   // call the reinit(cell) method).
   *   // A similar argument holds for all calls on each face and subface.
   * }
   * @endcode
   *
   * When using this class, please cite
   * @code{.bib}
   * @article{SartoriGiulianiBardelloni-2018-a,
   * 	Author  = {Sartori, Alberto and Giuliani, Nicola and
   *            Bardelloni, Mauro and Heltai, Luca},
   * 	Journal = {SoftwareX},
   * 	Pages   = {318--327},
   * 	Title   = {{deal2lkit: A toolkit library for high performance
   *              programming in deal.II}},
   *  Doi     = {10.1016/j.softx.2018.09.004},
   * 	Volume  = {7},
   * 	Year    = {2018}}
   * @endcode
   *
   * @author Luca Heltai, 2019.
   */
  template <int dim, int spacedim = dim>
  class ScratchData
  {
  public:
    /**
     * Create an empty ScratchData object. A SmartPointer pointing to
     * @p mapping and @p fe is stored internally. Make sure they live longer
     * than this class instance.
     *
     * The constructor does not initialize any of the internal FEValues objects.
     * These are initialized the first time one of the reinit() functions is
     * called, using the arguments passed here.
     *
     * @param mapping The mapping to use in the internal FEValues objects
     * @param fe The finite element
     * @param quadrature The cell quadrature
     * @param update_flags UpdateFlags for the current cell FEValues and
     * neighbor cell FEValues
     * @param face_quadrature Face quadrature, used for FEFaceValues and
     * FESubfaceValues for both the current cell and the neighbor cell
     * @param face_update_flags UpdateFlags used for FEFaceValues and
     * FESubfaceValues for both the current cell and the neighbor cell
     */
    ScratchData(
      const Mapping<dim, spacedim> &      mapping,
      const FiniteElement<dim, spacedim> &fe,
      const Quadrature<dim> &             quadrature,
      const UpdateFlags &                 update_flags,
      const Quadrature<dim - 1> &face_quadrature   = Quadrature<dim - 1>(),
      const UpdateFlags &        face_update_flags = update_default);

    /**
     * Similar to the other constructor, but this one allows to specify
     * different flags for neighbor cells and faces.
     *
     * @param mapping The mapping to use in the internal FEValues objects
     * @param fe The finite element
     * @param quadrature The cell quadrature
     * @param update_flags UpdateFlags for the current cell FEValues
     * @param neighbor_update_flags UpdateFlags for the neighbor cell FEValues
     * @param face_quadrature Face quadrature, used for FEFaceValues and
     * FESubfaceValues for both the current cell and the neighbor cell
     * @param face_update_flags UpdateFlags used for FEFaceValues and
     * FESubfaceValues for the current cell
     * @param neighbor_face_update_flags UpdateFlags used for FEFaceValues and
     * FESubfaceValues for the neighbor cell
     */
    ScratchData(
      const Mapping<dim, spacedim> &      mapping,
      const FiniteElement<dim, spacedim> &fe,
      const Quadrature<dim> &             quadrature,
      const UpdateFlags &                 update_flags,
      const UpdateFlags &                 neighbor_update_flags,
      const Quadrature<dim - 1> &face_quadrature   = Quadrature<dim - 1>(),
      const UpdateFlags &        face_update_flags = update_default,
      const UpdateFlags &        neighbor_face_update_flags = update_default);

    /**
     * Same as the other constructor, using the default MappingQ1.
     *
     * @param fe The finite element
     * @param quadrature The cell quadrature
     * @param update_flags UpdateFlags for the current cell FEValues and
     * neighbor cell FEValues
     * @param face_quadrature Face quadrature, used for FEFaceValues and
     * FESubfaceValues for both the current cell and the neighbor cell
     * @param face_update_flags UpdateFlags used for FEFaceValues and
     * FESubfaceValues for both the current cell and the neighbor cell
     */
    ScratchData(
      const FiniteElement<dim, spacedim> &fe,
      const Quadrature<dim> &             quadrature,
      const UpdateFlags &                 update_flags,
      const Quadrature<dim - 1> &face_quadrature   = Quadrature<dim - 1>(),
      const UpdateFlags &        face_update_flags = update_default);

    /**
     * Same as the other constructor, using the default MappingQ1.
     *
     * @param fe The finite element
     * @param quadrature The cell quadrature
     * @param update_flags UpdateFlags for the current cell FEValues
     * @param neighbor_update_flags UpdateFlags for the neighbor cell FEValues
     * @param face_quadrature Face quadrature, used for FEFaceValues and
     * FESubfaceValues for both the current cell and the neighbor cell
     * @param face_update_flags UpdateFlags used for FEFaceValues and
     * FESubfaceValues for the current cell
     * @param neighbor_face_update_flags UpdateFlags used for FEFaceValues and
     * FESubfaceValues for the neighbor cell
     */
    ScratchData(
      const FiniteElement<dim, spacedim> &fe,
      const Quadrature<dim> &             quadrature,
      const UpdateFlags &                 update_flags,
      const UpdateFlags &                 neighbor_update_flags,
      const Quadrature<dim - 1> &face_quadrature   = Quadrature<dim - 1>(),
      const UpdateFlags &        face_update_flags = update_default,
      const UpdateFlags &        neighbor_face_update_flags = update_default);

    /**
     * Deep copy constructor. FEValues objects are not copied.
     */
    ScratchData(const ScratchData<dim, spacedim> &scratch);

    /**
     * @name CurrentCellMethos Methods to work on current cell
     */
    /**@{*/

    /**
     * Initialize the internal FEValues with the given @p cell, and return
     * a reference to it.
     *
     * After calling this function, get_current_fe_values() will return the
     * same object of this method, as an FEValuesBase reference.
     */
    const FEValues<dim, spacedim> &
    reinit(
      const typename DoFHandler<dim, spacedim>::active_cell_iterator &cell);

    /**
     * Initialize the internal FEFaceValues to use the given @p face_no on the given
     * @p cell, and return a reference to it.
     *
     * After calling this function, get_current_fe_values() will return the
     * same object of this method, as an FEValuesBase reference.
     */
    const FEFaceValues<dim, spacedim> &
    reinit(const typename DoFHandler<dim, spacedim>::active_cell_iterator &cell,
           const unsigned int face_no);

    /**
     * Initialize the internal FESubfaceValues to use the given @p subface_no,
     * on @p face_no, on the given @p cell, and return a reference to it.
     *
     * After calling this function, get_current_fe_values() will return the
     * same object of this method, as an FEValuesBase reference.
     *
     * If @p subface_no is numbers::invalid_unsigned_int, the reinit() function
     * that takes only the @p cell and the @p face_no is called.
     */
    const FEFaceValuesBase<dim, spacedim> &
    reinit(const typename DoFHandler<dim, spacedim>::active_cell_iterator &cell,
           const unsigned int face_no,
           const unsigned int subface_no);

    /**
     * Get the currently initialized FEValues.
     *
     * This function will return the internal FEValues if the
     * reinit(cell) function was called last. If the reinit(cell, face_no)
     * function was called, then this function returns the internal
     * FEFaceValues, and if the reinit(cell, face_no, subface_no) function was
     * called (with a valid @p subface_no argument), it returns the internal
     * FESubfaceValues object.
     */
    const FEValuesBase<dim, spacedim> &
    get_current_fe_values() const;

    /**
     * Return the quadrature points of the internal FEValues object.
     */
    const std::vector<Point<spacedim>> &
    get_quadrature_points() const;

    /**
     * Return the JxW values of the internal FEValues object.
     */
    const std::vector<double> &
    get_JxW_values() const;

    /**
     * Return the last computed normal vectors.
     */
    const std::vector<Tensor<1, spacedim>> &
    get_normal_vectors() const;

    /**
     * Return the local dof indices for the cell passed the last time the
     * reinit() function was called.
     */
    const std::vector<types::global_dof_index> &
    get_local_dof_indices() const;

    /** @} */ // CurrentCellMethods

    /**
     * @name NeighborCellMethods Methods to work on neighbor cell
     */
    /** @{ */

    /**
     * Initialize the internal neighbor FEValues to use the given @p cell, and
     * return a reference to it.
     *
     * After calling this function, get_current_fe_values() will return the
     * same object of this method, as an FEValuesBase reference.
     */
    const FEValues<dim, spacedim> &
    reinit_neighbor(
      const typename DoFHandler<dim, spacedim>::active_cell_iterator &cell);

    /**
     * Initialize the internal FEFaceValues to use the given @p face_no on the
     * given @p cell, and return a reference to it.
     *
     * After calling this function, get_current_fe_values() will return the
     * same object of this method, as an FEValuesBase reference.
     */
    const FEFaceValues<dim, spacedim> &
    reinit_neighbor(
      const typename DoFHandler<dim, spacedim>::active_cell_iterator &cell,
      const unsigned int                                              face_no);

    /**
     * Initialize the internal FESubfaceValues to use the given @p subface_no,
     * on @p face_no, on the given @p cell, and return a reference to it.
     *
     * After calling this function, get_current_fe_values() will return the
     * same object of this method, as an FEValuesBase reference.
     *
     * If @p subface_no is numbers::invalid_unsigned_int, the reinit() function
     * that takes only the @p cell and the @p face_no is called.
     */
    const FEFaceValuesBase<dim, spacedim> &
    reinit_neighbor(
      const typename DoFHandler<dim, spacedim>::active_cell_iterator &cell,
      const unsigned int                                              face_no,
      const unsigned int subface_no);

    /**
     * Get the currently initialized neighbor FEValues.
     *
     * This function will return the neighbor FEValues if the
     * reinit_neighbor(cell) function was called last. If the
     * reinit_neighbor(cell, face_no) function was called, then this function
     * returns the internal neighbor FEFaceValues, and if the
     * reinit_neighbor(cell, face_no, subface_no) function was
     * called (with a valid @p subface_no argument), it returns the internal neighbor
     * FESubfaceValues object.
     */
    const FEValuesBase<dim, spacedim> &
    get_current_neighbor_fe_values() const;

    /**
     * Return the JxW values of the neighbor FEValues object.
     */
    const std::vector<double> &
    get_neighbor_JxW_values() const;

    /**
     * Return the last computed normal vectors on the neighbor.
     */
    const std::vector<Tensor<1, spacedim>> &
    get_neighbor_normal_vectors();

    /**
     * Return the local dof indices of the neighbor passed the last time the
     * reinit_neighbor() function was called.
     */
    const std::vector<types::global_dof_index> &
    get_neighbor_dof_indices() const;

    /** @} */ // NeighborCellMethods

    /**
     * Return a GeneralDataStorage object that can be used to store any amount
     * of data, of any type, which is then made accessible by an identifier
     * string.
     */
    GeneralDataStorage &
    get_general_data_storage();

    /** @name CurrentCellEvaluation Evaluation of finite element fields
     * and their derivatives on the current cell
     *  @{
     */

    /**
     * Extract the local dof values associated with the internally initialized
     * cell.
     *
     * Before you call this function, you have to make sure you have previously
     * called one of the reinit() functions.
     *
     * At every call of this function, a new vector of dof values is generated
     * and stored internally, unless a previous vector with the same name is
     * found. If this is the case, the content of that vector is overwritten.
     *
     * If you give a unique @p global_vector_name, then for each cell you are
     * guaranteed to get a unique vector of independent dofs of the same type
     * as the dummy variable. If you use an automatic differentiation number
     * type (like Sacado::Fad::DFad<double>,
     * Sacado::Fad::DFad<Sacado::Fad::DFad<double>>, etc.) this method will
     * also initialize the independent variables internally, allowing you
     * to perform automatic differentiation.
     *
     * You can access the extracted local dof values by calling the method
     * get_local_dof_values() with the same @p global_vector_name argument
     * you passed here.
     *
     * Notice that using this initialization strategy renders the use of this
     * ScratchData object incompatible with the AD helper classes (since they
     * do their own data management). In particular, it is necessary for the
     * user to manage all of the AD data themselves (both before and after this
     * call).
     */
    template <typename VectorType, typename Number = double>
    void
    extract_local_dof_values(const std::string &global_vector_name,
                             const VectorType & input_vector,
                             const Number       dummy = Number(0));

    /**
     * After calling extract_local_dof_values(), you can retrieve the stored
     * information through this method.
     *
     * Both the argument @p global_vector_name and the type of the @p dummy
     * variable should match the ones you passed to the
     * extract_local_dof_values() function.
     */
    template <typename Number = double>
    const std::vector<Number> &
    get_local_dof_values(const std::string &global_vector_name,
                         Number             dummy = Number(0)) const;

    /**
     * For the solution vector identified by @p global_vector_name, compute
     * the values of the function at the quadrature points, and return a
     * vector with the correct type deduced by the Extractor you passed as the
     * @p variable argument.
     *
     * Before you can call this method, you need to call the
     * extract_local_dof_values() method at least once, passing the same
     * @p global_vector_name string, and the same type for the variable @p dummy.
     *
     * If you have not previously called the extract_local_dof_values() method,
     * this function will throw an exception.
     *
     * For this function to work properly, the underlying FEValues,
     * FEFaceValues, or FESubfaceValues object for which you called one of the
     * reinit() functions, must have computed the information you are
     * requesting. To do so, the update_values flag must be an element of the
     * list of UpdateFlags that you passed to the constructor of this object.
     * See "The interplay of UpdateFlags, Mapping, and FiniteElement" in
     * the documentation of the FEValues class for more information.
     */
    template <typename Extractor, typename Number = double>
    const std::vector<
      typename internal::OutputType<dim, spacedim, Number, Extractor>::
        value_type> &
    get_values(const std::string &global_vector_name,
               const Extractor &  variable,
               const Number       dummy = Number(0));

    /**
     * For the solution vector identified by @p global_vector_name, compute
     * the gradients of the function at the quadrature points, and return a
     * vector with the correct type deduced by the Extractor you passed as the
     * @p variable argument.
     *
     * Before you can call this method, you need to call the
     * extract_local_dof_values() method at least once, passing the same
     * @p global_vector_name string, and the same type for the variable @p dummy.
     *
     * If you have not previously called the extract_local_dof_values() method,
     * this function will throw an exception.
     *
     * For this function to work properly, the underlying FEValues,
     * FEFaceValues, or FESubfaceValues object for which you called one of the
     * reinit() functions, must have computed the information you are
     * requesting. To do so, the update_gradients flag must be an element of the
     * list of UpdateFlags that you passed to the constructor of this object.
     * See "The interplay of UpdateFlags, Mapping, and FiniteElement" in
     * the documentation of the FEValues class for more information.
     */
    template <typename Extractor, typename Number = double>
    const std::vector<
      typename internal::OutputType<dim, spacedim, Number, Extractor>::
        gradient_type> &
    get_gradients(const std::string &global_vector_name,
                  const Extractor &  variable,
                  const Number       dummy = Number(0));

    /**
     * For the solution vector identified by @p global_vector_name, compute
     * the symmetric gradients of the function at the quadrature points, and
     * return a vector with the correct type deduced by the Extractor you passed
     * as the
     * @p variable argument.
     *
     * Before you can call this method, you need to call the
     * extract_local_dof_values() method at least once, passing the same
     * @p global_vector_name string, and the same type for the variable @p dummy.
     *
     * If you have not previously called the extract_local_dof_values() method,
     * this function will throw an exception.
     *
     * For this function to work properly, the underlying FEValues,
     * FEFaceValues, or FESubfaceValues object for which you called one of the
     * reinit() functions, must have computed the information you are
     * requesting. To do so, the update_gradients flag must be an element of the
     * list of UpdateFlags that you passed to the constructor of this object.
     * See "The interplay of UpdateFlags, Mapping, and FiniteElement" in
     * the documentation of the FEValues class for more information.
     */
    template <typename Extractor, typename Number = double>
    const std::vector<
      typename internal::OutputType<dim, spacedim, Number, Extractor>::
        symmetric_gradient_type> &
    get_symmetric_gradients(const std::string &global_vector_name,
                            const Extractor &  variable,
                            const Number       dummy = Number(0));

    /**
     * For the solution vector identified by @p global_vector_name, compute
     * the divergences of the function at the quadrature points, and return a
     * vector with the correct type deduced by the Extractor you passed as the
     * @p variable argument.
     *
     * Before you can call this method, you need to call the
     * extract_local_dof_values() method at least once, passing the same
     * @p global_vector_name string, and the same type for the variable @p dummy.
     *
     * If you have not previously called the extract_local_dof_values() method,
     * this function will throw an exception.
     *
     * For this function to work properly, the underlying FEValues,
     * FEFaceValues, or FESubfaceValues object for which you called one of the
     * reinit() functions, must have computed the information you are
     * requesting. To do so, the update_gradients flag must be an element of the
     * list of UpdateFlags that you passed to the constructor of this object.
     * See "The interplay of UpdateFlags, Mapping, and FiniteElement" in
     * the documentation of the FEValues class for more information.
     */
    template <typename Extractor, typename Number = double>
    const std::vector<
      typename internal::OutputType<dim, spacedim, Number, Extractor>::
        divergence_type> &
    get_divergences(const std::string &global_vector_name,
                    const Extractor &  variable,
                    const Number       dummy = Number(0));

    /**
     * For the solution vector identified by @p global_vector_name, compute
     * the curls of the function at the quadrature points, and return a
     * vector with the correct type deduced by the Extractor you passed as the
     * @p variable argument.
     *
     * Before you can call this method, you need to call the
     * extract_local_dof_values() method at least once, passing the same
     * @p global_vector_name string, and the same type for the variable @p dummy.
     *
     * If you have not previously called the extract_local_dof_values() method,
     * this function will throw an exception.
     *
     * For this function to work properly, the underlying FEValues,
     * FEFaceValues, or FESubfaceValues object for which you called one of the
     * reinit() functions, must have computed the information you are
     * requesting. To do so, the update_gradients flag must be an element of the
     * list of UpdateFlags that you passed to the constructor of this object.
     * See "The interplay of UpdateFlags, Mapping, and FiniteElement" in
     * the documentation of the FEValues class for more information.
     */
    template <typename Extractor, typename Number = double>
    const std::vector<typename internal::
                        OutputType<dim, spacedim, Number, Extractor>::curl_type>
      &
      get_curls(const std::string &global_vector_name,
                const Extractor &  variable,
                const Number       dummy = Number(0));

    /**
     * For the solution vector identified by @p global_vector_name, compute
     * the hessians of the function at the quadrature points, and return a
     * vector with the correct type deduced by the Extractor you passed as the
     * @p variable argument.
     *
     * Before you can call this method, you need to call the
     * extract_local_dof_values() method at least once, passing the same
     * @p global_vector_name string, and the same type for the variable @p dummy.
     *
     * If you have not previously called the extract_local_dof_values() method,
     * this function will throw an exception.
     *
     * For this function to work properly, the underlying FEValues,
     * FEFaceValues, or FESubfaceValues object for which you called one of the
     * reinit() functions, must have computed the information you are
     * requesting. To do so, the update_hessians flag must be an element of the
     * list of UpdateFlags that you passed to the constructor of this object.
     * See "The interplay of UpdateFlags, Mapping, and FiniteElement" in
     * the documentation of the FEValues class for more information.
     */
    template <typename Extractor, typename Number = double>
    const std::vector<
      typename internal::OutputType<dim, spacedim, Number, Extractor>::
        hessian_type> &
    get_hessians(const std::string &global_vector_name,
                 const Extractor &  variable,
                 const Number       dummy = Number(0));

    /**
     * For the solution vector identified by @p global_vector_name, compute
     * the third_derivatives of the function at the quadrature points, and
     * return a vector with the correct type deduced by the Extractor you passed
     * as the @p variable argument.
     *
     * Before you can call this method, you need to call the
     * extract_local_dof_values() method at least once, passing the same
     * @p global_vector_name string, and the same type for the variable @p dummy.
     *
     * If you have not previously called the extract_local_dof_values() method,
     * this function will throw an exception.
     *
     * For this function to work properly, the underlying FEValues,
     * FEFaceValues, or FESubfaceValues object for which you called one of the
     * reinit() functions, must have computed the information you are
     * requesting. To do so, the update_3rd_derivatives flag must be an
     * element of the list of UpdateFlags that you passed to the constructor of
     * this object. See "The interplay of UpdateFlags, Mapping, and
     * FiniteElement" in the documentation of the FEValues for more information.
     */
    template <typename Extractor, typename Number = double>
    const std::vector<
      typename internal::OutputType<dim, spacedim, Number, Extractor>::
        third_derivative_type> &
    get_third_derivatives(const std::string &global_vector_name,
                          const Extractor &  variable,
                          const Number       dummy = Number(0));

    /** @} */ // CurrentCellEvaluation

    /**
     * Return a reference to the used mapping.
     */
    const Mapping<dim, spacedim> &
    get_mapping() const;

  private:
    /**
     * Construct a unique name to store vectors of values, gradients,
     * divergences, etc., in the internal GeneralDataStorage object.
     */
    template <typename Extractor, typename Number = double>
    std::string
    get_unique_name(const std::string &global_vector_name,
                    const Extractor &  variable,
                    const std::string &object_type,
                    const unsigned int size,
                    const Number &     exemplar_number) const;

    /**
     * Construct a unique name to store local dof values.
     */
    template <typename Number = double>
    std::string
    get_unique_dofs_name(const std::string &global_vector_name,
                         const unsigned int size,
                         const Number &     exemplar_number) const;

    /**
     * The mapping used by the internal FEValues. Make sure it lives
     * longer than this class.
     */
    SmartPointer<const Mapping<dim, spacedim>> mapping;

    /**
     * The finite element used by the internal FEValues. Make sure it lives
     * longer than this class.
     */
    SmartPointer<const FiniteElement<dim, spacedim>> fe;

    /**
     * Quadrature formula used to integrate on the current cell, and on its
     * neighbor.
     */
    Quadrature<dim> cell_quadrature;

    /**
     * Quadrature formula used to integrate on faces, subfaces, and neighbor
     * faces and subfaces.
     */
    Quadrature<dim - 1> face_quadrature;

    /**
     * UpdateFlags to use when initializing the cell FEValues object.
     */
    UpdateFlags cell_update_flags;

    /**
     * UpdateFlags to use when initializing the neighbor cell FEValues objects.
     */
    UpdateFlags neighbor_cell_update_flags;

    /**
     * UpdateFlags to use when initializing FEFaceValues and FESubfaceValues
     * objects.
     */
    UpdateFlags face_update_flags;

    /**
     * UpdateFlags to use when initializing neighbor FEFaceValues and
     * FESubfaceValues objects.
     */
    UpdateFlags neighbor_face_update_flags;

    /**
     * Finite element values on the current cell.
     */
    std::unique_ptr<FEValues<dim, spacedim>> fe_values;

    /**
     * Finite element values on the current face.
     */
    std::unique_ptr<FEFaceValues<dim, spacedim>> fe_face_values;

    /**
     * Finite element values on the current subface.
     */
    std::unique_ptr<FESubfaceValues<dim, spacedim>> fe_subface_values;

    /**
     * Finite element values on the neighbor cell.
     */
    std::unique_ptr<FEValues<dim, spacedim>> neighbor_fe_values;

    /**
     * Finite element values on the neighbor face.
     */
    std::unique_ptr<FEFaceValues<dim, spacedim>> neighbor_fe_face_values;

    /**
     * Finite element values on the neighbor subface.
     */
    std::unique_ptr<FESubfaceValues<dim, spacedim>> neighbor_fe_subface_values;

    /**
     * Dof indices on the current cell.
     */
    std::vector<types::global_dof_index> local_dof_indices;

    /**
     * Dof indices on the neighbor cell.
     */
    std::vector<types::global_dof_index> neighbor_dof_indices;

    /**
     * User data storage.
     */
    GeneralDataStorage user_data_storage;

    /**
     * Internal data storage.
     */
    GeneralDataStorage internal_data_storage;

    /**
     * A pointer to the last used FEValues/FEFaceValues, or FESubfaceValues
     * object on this cell.
     */
    SmartPointer<FEValuesBase<dim, spacedim>> current_fe_values;

    /**
     * A pointer to the last used FEValues/FEFaceValues, or FESubfaceValues
     * object on the neighbor cell.
     */
    SmartPointer<FEValuesBase<dim, spacedim>> current_neighbor_fe_values;
  };

#ifndef DOXYGEN
  template <int dim, int spacedim>
  template <typename Extractor, typename Number>
  std::string
  ScratchData<dim, spacedim>::get_unique_name(
    const std::string &global_vector_name,
    const Extractor &  variable,
    const std::string &object_type,
    const unsigned int size,
    const Number &     exemplar_number) const
  {
    return global_vector_name + "_" + variable.get_name() + "_" + object_type +
           "_" + Utilities::int_to_string(size) + "_" +
           Utilities::type_to_string(exemplar_number);
  }



  template <int dim, int spacedim>
  template <typename Number>
  std::string
  ScratchData<dim, spacedim>::get_unique_dofs_name(
    const std::string &global_vector_name,
    const unsigned int size,
    const Number &     exemplar_number) const
  {
    return global_vector_name + "_independent_local_dofs_" +
           Utilities::int_to_string(size) + "_" +
           Utilities::type_to_string(exemplar_number);
  }



  template <int dim, int spacedim>
  template <typename VectorType, typename Number>
  void
  ScratchData<dim, spacedim>::extract_local_dof_values(
    const std::string &global_vector_name,
    const VectorType & input_vector,
    const Number       dummy)
  {
    const unsigned int n_dofs = get_current_fe_values().get_fe().dofs_per_cell;

    const std::string name =
      get_unique_dofs_name(global_vector_name, n_dofs, dummy);

    auto &independent_local_dofs =
      internal_data_storage
        .template get_or_add_object_with_name<std::vector<Number>>(name,
                                                                   n_dofs);

    AssertDimension(independent_local_dofs.size(), n_dofs);

    if (Differentiation::AD::is_tapeless_ad_number<Number>::value == true)
      for (unsigned int i = 0; i < n_dofs; ++i)
        Differentiation::AD::internal::Marking<Number>::independent_variable(
          input_vector(local_dof_indices[i]),
          i,
          n_dofs,
          independent_local_dofs[i]);
    else
      for (unsigned int i = 0; i < n_dofs; ++i)
        independent_local_dofs[i] = input_vector(local_dof_indices[i]);
  }



  template <int dim, int spacedim>
  template <typename Number>
  const std::vector<Number> &
  ScratchData<dim, spacedim>::get_local_dof_values(
    const std::string &global_vector_name,
    Number             dummy) const
  {
    const unsigned int n_dofs = get_current_fe_values().get_fe().dofs_per_cell;

    const std::string dofs_name =
      get_unique_dofs_name(global_vector_name, n_dofs, dummy);

    Assert(
      internal_data_storage.stores_object_with_name(dofs_name),
      ExcMessage(
        "You did not call yet extract_local_dof_values with the right types!"));

    return internal_data_storage
      .template get_object_with_name<std::vector<Number>>(dofs_name);
  }



  template <int dim, int spacedim>
  template <typename Extractor, typename Number>
  const std::vector<
    typename internal::OutputType<dim, spacedim, Number, Extractor>::value_type>
    &
    ScratchData<dim, spacedim>::get_values(
      const std::string &global_vector_name,
      const Extractor &  variable,
      const Number       dummy)
  {
    const std::vector<Number> &independent_local_dofs =
      get_local_dof_values(global_vector_name, dummy);

    const FEValuesBase<dim, spacedim> &fev = get_current_fe_values();

    const unsigned int n_q_points = fev.n_quadrature_points;

    const std::string name = get_unique_name(
      global_vector_name, variable, "_values_q", n_q_points, dummy);

    // Now build the return type
    using RetType =
      std::vector<typename internal::
                    OutputType<dim, spacedim, Number, Extractor>::value_type>;

    RetType &ret =
      internal_data_storage.template get_or_add_object_with_name<RetType>(
        name, n_q_points);

    AssertDimension(ret.size(), n_q_points);

    fev[variable].get_function_values_from_local_dof_values(
      independent_local_dofs, ret);
    return ret;
  }



  template <int dim, int spacedim>
  template <typename Extractor, typename Number>
  const std::vector<
    typename internal::OutputType<dim, spacedim, Number, Extractor>::
      gradient_type> &
  ScratchData<dim, spacedim>::get_gradients(
    const std::string &global_vector_name,
    const Extractor &  variable,
    const Number       dummy)
  {
    const std::vector<Number> &independent_local_dofs =
      get_local_dof_values(global_vector_name, dummy);

    const FEValuesBase<dim, spacedim> &fev = get_current_fe_values();

    const unsigned int n_q_points = fev.n_quadrature_points;

    const std::string name = get_unique_name(
      global_vector_name, variable, "_gradients_q", n_q_points, dummy);

    // Now build the return type
    using RetType = std::vector<
      typename internal::OutputType<dim, spacedim, Number, Extractor>::
        gradient_type>;

    RetType &ret =
      internal_data_storage.template get_or_add_object_with_name<RetType>(
        name, n_q_points);

    AssertDimension(ret.size(), n_q_points);

    fev[variable].get_function_gradients_from_local_dof_values(
      independent_local_dofs, ret);
    return ret;
  }



  template <int dim, int spacedim>
  template <typename Extractor, typename Number>
  const std::vector<
    typename internal::OutputType<dim, spacedim, Number, Extractor>::
      hessian_type> &
  ScratchData<dim, spacedim>::get_hessians(
    const std::string &global_vector_name,
    const Extractor &  variable,
    const Number       dummy)
  {
    const std::vector<Number> &independent_local_dofs =
      get_local_dof_values(global_vector_name, dummy);

    const FEValuesBase<dim, spacedim> &fev = get_current_fe_values();

    const unsigned int n_q_points = fev.n_quadrature_points;

    const std::string name = get_unique_name(
      global_vector_name, variable, "_hessians_q", n_q_points, dummy);

    // Now build the return type
    using RetType =
      std::vector<typename internal::
                    OutputType<dim, spacedim, Number, Extractor>::hessian_type>;

    RetType &ret =
      internal_data_storage.template get_or_add_object_with_name<RetType>(
        name, n_q_points);


    AssertDimension(ret.size(), n_q_points);

    fev[variable].get_function_hessians_from_local_dof_values(
      independent_local_dofs, ret);
    return ret;
  }



  template <int dim, int spacedim>
  template <typename Extractor, typename Number>
  const std::vector<
    typename internal::OutputType<dim, spacedim, Number, Extractor>::
      third_derivative_type> &
  ScratchData<dim, spacedim>::get_third_derivatives(
    const std::string &global_vector_name,
    const Extractor &  variable,
    const Number       dummy)
  {
    const std::vector<Number> &independent_local_dofs =
      get_local_dof_values(global_vector_name, dummy);

    const FEValuesBase<dim, spacedim> &fev = get_current_fe_values();

    const unsigned int n_q_points = fev.n_quadrature_points;

    const std::string name = get_unique_name(
      global_vector_name, variable, "_third_derivatives_q", n_q_points, dummy);

    // Now build the return type
    using RetType = std::vector<
      typename internal::OutputType<dim, spacedim, Number, Extractor>::
        third_derivative_type>;

    RetType &ret =
      internal_data_storage.template get_or_add_object_with_name<RetType>(
        name, n_q_points);


    AssertDimension(ret.size(), n_q_points);

    fev[variable].get_function_third_derivatives_from_local_dof_values(
      independent_local_dofs, ret);
    return ret;
  }



  template <int dim, int spacedim>
  template <typename Extractor, typename Number>
  const std::vector<
    typename internal::OutputType<dim, spacedim, Number, Extractor>::
      symmetric_gradient_type> &
  ScratchData<dim, spacedim>::get_symmetric_gradients(
    const std::string &global_vector_name,
    const Extractor &  variable,
    const Number       dummy)
  {
    const std::vector<Number> &independent_local_dofs =
      get_local_dof_values(global_vector_name, dummy);

    const FEValuesBase<dim, spacedim> &fev = get_current_fe_values();

    const unsigned int n_q_points = fev.n_quadrature_points;

    const std::string name = get_unique_name(
      global_vector_name, variable, "_symmetric_gradient_q", n_q_points, dummy);


    // Now build the return type
    using RetType = std::vector<
      typename internal::OutputType<dim, spacedim, Number, Extractor>::
        symmetric_gradient_type>;

    RetType &ret =
      internal_data_storage.template get_or_add_object_with_name<RetType>(
        name, n_q_points);


    AssertDimension(ret.size(), n_q_points);

    fev[variable].get_function_symmetric_gradients_from_local_dof_values(
      independent_local_dofs, ret);
    return ret;
  }


  template <int dim, int spacedim>
  template <typename Extractor, typename Number>
  const std::vector<
    typename internal::OutputType<dim, spacedim, Number, Extractor>::
      divergence_type> &
  ScratchData<dim, spacedim>::get_divergences(
    const std::string &global_vector_name,
    const Extractor &  variable,
    const Number       dummy)
  {
    const std::vector<Number> &independent_local_dofs =
      get_local_dof_values(global_vector_name, dummy);

    const FEValuesBase<dim, spacedim> &fev = get_current_fe_values();

    const unsigned int n_q_points = fev.n_quadrature_points;

    const std::string name = get_unique_name(
      global_vector_name, variable, "_divergence_q", n_q_points, dummy);

    // Now build the return type
    using RetType = std::vector<
      typename internal::OutputType<dim, spacedim, Number, Extractor>::
        divergence_type>;

    RetType &ret =
      internal_data_storage.template get_or_add_object_with_name<RetType>(
        name, n_q_points);


    AssertDimension(ret.size(), n_q_points);

    fev[variable].get_function_divergences_from_local_dof_values(
      independent_local_dofs, ret);
    return ret;
  }



  template <int dim, int spacedim>
  template <typename Extractor, typename Number>
  const std::vector<
    typename internal::OutputType<dim, spacedim, Number, Extractor>::curl_type>
    &
    ScratchData<dim, spacedim>::get_curls(const std::string &global_vector_name,
                                          const Extractor &  variable,
                                          const Number       dummy)
  {
    const std::vector<Number> &independent_local_dofs =
      get_local_dof_values(global_vector_name, dummy);

    const FEValuesBase<dim, spacedim> &fev = get_current_fe_values();

    const unsigned int n_q_points = fev.n_quadrature_points;

    const std::string name = get_unique_name(
      global_vector_name, variable, "_curl_q", n_q_points, dummy);

    // Now build the return type
    using RetType =
      std::vector<typename internal::
                    OutputType<dim, spacedim, Number, Extractor>::curl_type>;

    RetType &ret =
      internal_data_storage.template get_or_add_object_with_name<RetType>(
        name, n_q_points);

    AssertDimension(ret.size(), n_q_points);

    fev[variable].get_function_curls_from_local_dof_values(
      independent_local_dofs, ret);
    return ret;
  }

#endif

} // namespace MeshWorker

DEAL_II_NAMESPACE_CLOSE

#endif<|MERGE_RESOLUTION|>--- conflicted
+++ resolved
@@ -86,18 +86,12 @@
    * discontinuous Galerkin methods).
    *
    * If you need to retrieve values or gradients of finite element solution
-<<<<<<< HEAD
-   * vectors, on the cell, face, or subface that has just beeing initialized
+   * vectors, on the cell, face, or subface that has just been initialized
    * with one of the functions in
    * @ref CurrentCellMethods,
    * you can use the
    * methods in
    * @ref CurrentCellEvaluation.
-=======
-   * vectors, on the cell, face, or subface that has just been initialized
-   * with one of the functions in @ref CurrentCellMethods, you can use the
-   * methods in @ref CurrentCellEvaluation.
->>>>>>> 0928b4e3
    *
    * An example usage for this class is given by the following snippet of code:
    *
